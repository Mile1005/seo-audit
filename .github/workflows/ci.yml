name: CI

on:
<<<<<<< HEAD
  pull_request:
  push:
    branches:
      - main
      - ai/**

=======
pull_request:
push:
branches:
- main
- ai/**
>>>>>>> 9557476c
jobs:
  build-and-test:
    runs-on: ubuntu-latest
    strategy:
      matrix:
        node-version: [18.x, 20.x]
    steps:
      - name: Checkout
        uses: actions/checkout@v4

      - name: Detect project at repo root
        id: detect
        shell: bash
        run: |
          if [ -f package.json ]; then
            echo "has_root=true" >> "$GITHUB_OUTPUT"
          else
            echo "has_root=false" >> "$GITHUB_OUTPUT"
          fi

      - name: Setup Node
        if: steps.detect.outputs.has_root == 'true'
        uses: actions/setup-node@v4
        with:
          node-version: ${{ matrix.node-version }}
          cache: npm

      - name: Detect package manager
        if: steps.detect.outputs.has_root == 'true'
        id: pm
        shell: bash
        run: |
          if [ -f pnpm-lock.yaml ]; then
            echo "manager=pnpm" >> "$GITHUB_OUTPUT"
          elif [ -f package-lock.json ]; then
            echo "manager=npm" >> "$GITHUB_OUTPUT"
          elif [ -f yarn.lock ]; then
            echo "manager=yarn" >> "$GITHUB_OUTPUT"
          else
            echo "manager=npm" >> "$GITHUB_OUTPUT"
          fi

      - name: Install deps (pnpm)
        if: steps.detect.outputs.has_root == 'true' && steps.pm.outputs.manager == 'pnpm'
        run: |
          corepack enable
          corepack prepare pnpm@latest --activate
          pnpm install --frozen-lockfile || pnpm install

      - name: Install deps (npm)
        if: steps.detect.outputs.has_root == 'true' && steps.pm.outputs.manager == 'npm'
        run: |
          npm ci || npm install

      - name: Install deps (yarn)
        if: steps.detect.outputs.has_root == 'true' && steps.pm.outputs.manager == 'yarn'
        run: |
          corepack enable
          corepack prepare yarn@stable --activate
          yarn install --frozen-lockfile || yarn install

      - name: Lint (if script exists)
        if: steps.detect.outputs.has_root == 'true'
        run: |
          npm run -s lint || echo "no lint script"

      - name: Build (if script exists)
        if: steps.detect.outputs.has_root == 'true'
        run: |
          npm run -s build || echo "no build script"

      - name: Test (if script exists)
        if: steps.detect.outputs.has_root == 'true'
        run: |
          npm -s run test || echo "no test script"

<<<<<<< HEAD
      - name: No root Node project detected — skipping
        if: steps.detect.outputs.has_root != 'true'
        run: echo "No package.json at repo root; skipping Node CI."
    
=======
  - name: No root Node project detected — skipping
    if: steps.detect.outputs.has_root != 'true'
    run: echo "No package.json at repo root; skipping Node CI."
>>>>>>> 9557476c
<|MERGE_RESOLUTION|>--- conflicted
+++ resolved
@@ -1,20 +1,12 @@
 name: CI
 
 on:
-<<<<<<< HEAD
   pull_request:
   push:
     branches:
       - main
       - ai/**
 
-=======
-pull_request:
-push:
-branches:
-- main
-- ai/**
->>>>>>> 9557476c
 jobs:
   build-and-test:
     runs-on: ubuntu-latest
@@ -91,13 +83,6 @@
         run: |
           npm -s run test || echo "no test script"
 
-<<<<<<< HEAD
       - name: No root Node project detected — skipping
         if: steps.detect.outputs.has_root != 'true'
-        run: echo "No package.json at repo root; skipping Node CI."
-    
-=======
-  - name: No root Node project detected — skipping
-    if: steps.detect.outputs.has_root != 'true'
-    run: echo "No package.json at repo root; skipping Node CI."
->>>>>>> 9557476c
+        run: echo "No package.json at repo root; skipping Node CI."